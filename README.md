--- conflicted
+++ resolved
@@ -33,17 +33,16 @@
 uv add a2a-sdk
 ```
 
-<<<<<<< HEAD
 To include the optional HTTP server components (FastAPI, Starlette), install the `http-server` extra:
 
 ```bash
 uv add a2a-sdk[http-server]
-=======
+```
+
 To install with gRPC support:
 
 ```bash
 uv add "a2a-sdk[grpc]"
->>>>>>> 97f10932
 ```
 
 To install with database support:
@@ -70,17 +69,16 @@
 pip install a2a-sdk
 ```
 
-<<<<<<< HEAD
 To include the optional HTTP server components (FastAPI, Starlette), install the `http-server` extra:
 
 ```bash
 pip install a2a-sdk[http-server]
-=======
+```
+
 To install with gRPC support:
 
 ```bash
 pip install "a2a-sdk[grpc]"
->>>>>>> 97f10932
 ```
 
 To install with database support:
