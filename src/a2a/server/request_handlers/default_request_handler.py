--- conflicted
+++ resolved
@@ -282,7 +282,6 @@
             if not result:
                 raise ServerError(error=InternalError())
 
-<<<<<<< HEAD
             if isinstance(result, Task):
                 self._validate_task_id_match(task_id, result.id)
 
@@ -290,18 +289,9 @@
                 task_id, result_aggregator
             )
 
-=======
-            if isinstance(result, Task) and task_id != result.id:
-                logger.error(
-                    f'Agent generated task_id={result.id} does not match the RequestContext task_id={task_id}.'
-                )
-                raise ServerError(
-                    InternalError(message='Task ID mismatch in agent response')
-                )
         except Exception as e:
             logger.error(f'Agent execution failed. Error: {e}')
             raise
->>>>>>> ff577fc5
         finally:
             if interrupted:
                 # TODO: Track this disconnected cleanup task.
