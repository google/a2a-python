--- conflicted
+++ resolved
@@ -13,7 +13,6 @@
     A2AClientJSONError,
     A2AClientTimeoutError,
 )
-<<<<<<< HEAD
 from a2a.client.jsonrpc_client import (
     JsonRpcClient,
     JsonRpcTransportClient,
@@ -29,8 +28,6 @@
     RestClient,
     NewRestfulClient,
 )
-=======
->>>>>>> 6a271796
 from a2a.client.helpers import create_text_message_object
 from a2a.client.middleware import ClientCallContext, ClientCallInterceptor
 from a2a.client.client import (
