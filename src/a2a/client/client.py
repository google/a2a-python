import json
import logging
from collections.abc import AsyncGenerator
from typing import Any
from uuid import uuid4

import httpx
from httpx_sse import SSEError, aconnect_sse
from pydantic import ValidationError

from a2a.client.errors import A2AClientHTTPError, A2AClientJSONError
from a2a.types import (AgentCard, CancelTaskRequest, CancelTaskResponse,
                       GetTaskPushNotificationConfigRequest,
                       GetTaskPushNotificationConfigResponse, GetTaskRequest,
                       GetTaskResponse, SendMessageRequest,
                       SendMessageResponse, SendStreamingMessageRequest,
                       SendStreamingMessageResponse,
                       SetTaskPushNotificationConfigRequest,
                       SetTaskPushNotificationConfigResponse)
from a2a.utils.telemetry import SpanKind, trace_class

logger = logging.getLogger(__name__)

async def _make_httpx_request(
    client: httpx.AsyncClient,
    method: str,
    url: str,
    json_payload: dict[str, Any] | None = None,
    http_kwargs: dict[str, Any] | None = None,
) -> dict[str, Any]:
    """Makes an HTTP request and handles common errors, returning parsed JSON."""
    try:
        if method.upper() == 'GET':
            response = await client.get(url, **(http_kwargs or {}))
        elif method.upper() == 'POST':
            response = await client.post(
                url, json=json_payload, **(http_kwargs or {})
            )
        else:
            raise ValueError(f'Unsupported HTTP method: {method}')

        response.raise_for_status()
        return response.json()
    except httpx.HTTPStatusError as e:
        raise A2AClientHTTPError(e.response.status_code, str(e)) from e
    except json.JSONDecodeError as e:
        raise A2AClientJSONError(str(e)) from e
    except httpx.RequestError as e:
        raise A2AClientHTTPError(
            503, f'Network communication error: {e}'
        ) from e


class A2ACardResolver:
    """Agent Card resolver."""

    def __init__(
        self,
        httpx_client: httpx.AsyncClient,
        base_url: str,
        agent_card_path: str = '/.well-known/agent.json',
    ):
        """Initializes the A2ACardResolver.

        Args:
            httpx_client: An async HTTP client instance (e.g., httpx.AsyncClient).
            base_url: The base URL of the agent's host.
            agent_card_path: The path to the agent card endpoint, relative to the base URL.
        """
        self.base_url = base_url.rstrip('/')
        self.agent_card_path = agent_card_path.lstrip('/')
        self.httpx_client = httpx_client

    async def get_agent_card(
        self,
        relative_card_path: str | None = None,
        http_kwargs: dict[str, Any] | None = None,
    ) -> AgentCard:
<<<<<<< HEAD
        response_json = await _make_httpx_request(
            client=self.httpx_client,
            method='GET',
            url=f'{self.base_url}/{self.agent_card_path}',
            http_kwargs=http_kwargs,
        )
        return AgentCard.model_validate(response_json)
=======
        """Fetches an agent card from a specified path relative to the base_url.

        If relative_card_path is None, it defaults to the resolver's configured
        agent_card_path (for the public agent card).

        Args:
            relative_card_path: Optional path to the agent card endpoint,
                relative to the base URL. If None, uses the default public
                agent card path.
            http_kwargs: Optional dictionary of keyword arguments to pass to the
                underlying httpx.get request.

        Returns:
            An `AgentCard` object representing the agent's capabilities.

        Raises:
            A2AClientHTTPError: If an HTTP error occurs during the request.
            A2AClientJSONError: If the response body cannot be decoded as JSON
                or validated against the AgentCard schema.
        """
        if relative_card_path is None:
            # Use the default public agent card path configured during initialization
            path_segment = self.agent_card_path
        else:
            path_segment = relative_card_path.lstrip('/')

        target_url = f'{self.base_url}/{path_segment}'

        try:
            response = await self.httpx_client.get(
                target_url,
                **(http_kwargs or {}),
            )
            response.raise_for_status()
            agent_card_data = response.json()
            logger.info(
                'Successfully fetched agent card data from %s: %s',
                target_url,
                agent_card_data,
            )
            agent_card = AgentCard.model_validate(agent_card_data)
        except httpx.HTTPStatusError as e:
            raise A2AClientHTTPError(
                e.response.status_code,
                f'Failed to fetch agent card from {target_url}: {e}',
            ) from e
        except json.JSONDecodeError as e:
            raise A2AClientJSONError(
                f'Failed to parse JSON for agent card from {target_url}: {e}'
            ) from e
        except httpx.RequestError as e:
            raise A2AClientHTTPError(
                503,
                f'Network communication error fetching agent card from {target_url}: {e}',
            ) from e
        except ValidationError as e:  # Pydantic validation error
            raise A2AClientJSONError(
                f'Failed to validate agent card structure from {target_url}: {e.json()}'
            ) from e
>>>>>>> ebc68227

        return agent_card


@trace_class(kind=SpanKind.CLIENT)
class A2AClient:
    """A2A Client for interacting with an A2A agent."""

    def __init__(
        self,
        httpx_client: httpx.AsyncClient,
        agent_card: AgentCard | None = None,
        url: str | None = None,
    ):
        """Initializes the A2AClient.

        Requires either an `AgentCard` or a direct `url` to the agent's RPC endpoint.

        Args:
            httpx_client: An async HTTP client instance (e.g., httpx.AsyncClient).
            agent_card: The agent card object. If provided, `url` is taken from `agent_card.url`.
            url: The direct URL to the agent's A2A RPC endpoint. Required if `agent_card` is None.

        Raises:
            ValueError: If neither `agent_card` nor `url` is provided.
        """
        if agent_card:
            self.url = agent_card.url
        elif url:
            self.url = url
        else:
            raise ValueError('Must provide either agent_card or url')

        self.httpx_client = httpx_client

    @staticmethod
    async def get_client_from_agent_card_url(
        httpx_client: httpx.AsyncClient,
        base_url: str,
        agent_card_path: str = '/.well-known/agent.json',
        http_kwargs: dict[str, Any] | None = None,
    ) -> 'A2AClient':
        """Fetches the public AgentCard and initializes an A2A client.

        This method will always fetch the public agent card. If an authenticated
        or extended agent card is required, the A2ACardResolver should be used
        directly to fetch the specific card, and then the A2AClient should be
        instantiated with it.

        Args:
            httpx_client: An async HTTP client instance (e.g., httpx.AsyncClient).
            base_url: The base URL of the agent's host.
            agent_card_path: The path to the agent card endpoint, relative to the base URL.
            http_kwargs: Optional dictionary of keyword arguments to pass to the
                underlying httpx.get request when fetching the agent card.
        Returns:
            An initialized `A2AClient` instance.

        Raises:
            A2AClientHTTPError: If an HTTP error occurs fetching the agent card.
            A2AClientJSONError: If the agent card response is invalid.
        """
        agent_card: AgentCard = await A2ACardResolver(
            httpx_client, base_url=base_url, agent_card_path=agent_card_path
        ).get_agent_card(http_kwargs=http_kwargs) # Fetches public card by default
        return A2AClient(httpx_client=httpx_client, agent_card=agent_card)

    async def send_message(
        self,
        request: SendMessageRequest,
        *,
        http_kwargs: dict[str, Any] | None = None,
    ) -> SendMessageResponse:
        """Sends a non-streaming message request to the agent.

        Args:
            request: The `SendMessageRequest` object containing the message and configuration.
            http_kwargs: Optional dictionary of keyword arguments to pass to the
                underlying httpx.post request.

        Returns:
            A `SendMessageResponse` object containing the agent's response (Task or Message) or an error.

        Raises:
            A2AClientHTTPError: If an HTTP error occurs during the request.
            A2AClientJSONError: If the response body cannot be decoded as JSON or validated.
        """
        if not request.id:
            request.id = str(uuid4())

        return SendMessageResponse(
            **await self._send_request(
                request.model_dump(mode='json', exclude_none=True),
                http_kwargs,
            )
        )

    async def send_message_streaming(
        self,
        request: SendStreamingMessageRequest,
        *,
        http_kwargs: dict[str, Any] | None = None,
    ) -> AsyncGenerator[SendStreamingMessageResponse]:
        """Sends a streaming message request to the agent and yields responses as they arrive.

        This method uses Server-Sent Events (SSE) to receive a stream of updates from the agent.

        Args:
            request: The `SendStreamingMessageRequest` object containing the message and configuration.
            http_kwargs: Optional dictionary of keyword arguments to pass to the
                underlying httpx.post request. A default `timeout=None` is set but can be overridden.

        Yields:
            `SendStreamingMessageResponse` objects as they are received in the SSE stream.
            These can be Task, Message, TaskStatusUpdateEvent, or TaskArtifactUpdateEvent.

        Raises:
            A2AClientHTTPError: If an HTTP or SSE protocol error occurs during the request.
            A2AClientJSONError: If an SSE event data cannot be decoded as JSON or validated.
        """
        if not request.id:
            request.id = str(uuid4())

        # Default to no timeout for streaming, can be overridden by http_kwargs
        http_kwargs_with_timeout: dict[str, Any] = {
            'timeout': None,
            **(http_kwargs or {}),
        }

        async with aconnect_sse(
            self.httpx_client,
            'POST',
            self.url,
            json=request.model_dump(mode='json', exclude_none=True),
            **http_kwargs_with_timeout,
        ) as event_source:
            try:
                async for sse in event_source.aiter_sse():
                    yield SendStreamingMessageResponse(**json.loads(sse.data))
            except SSEError as e:
                raise A2AClientHTTPError(
                    400,
                    f'Invalid SSE response or protocol error: {e}',
                ) from e
            except json.JSONDecodeError as e:
                raise A2AClientJSONError(str(e)) from e
            except httpx.RequestError as e:
                raise A2AClientHTTPError(
                    503, f'Network communication error: {e}'
                ) from e

    async def _send_request(
        self,
        rpc_request_payload: dict[str, Any],
        http_kwargs: dict[str, Any] | None = None,
    ) -> dict[str, Any]:
        """Sends a non-streaming JSON-RPC request to the agent.

        Args:
<<<<<<< HEAD
            rpc_request_payload: JSON RPC payload for sending the request
            http_kwargs: Additional keyword arguments to pass to the httpx client.
=======
            rpc_request_payload: JSON RPC payload for sending the request.
            http_kwargs: Optional dictionary of keyword arguments to pass to the
                underlying httpx.post request.

        Returns:
            The JSON response payload as a dictionary.

        Raises:
            A2AClientHTTPError: If an HTTP error occurs during the request.
            A2AClientJSONError: If the response body cannot be decoded as JSON.
>>>>>>> ebc68227
        """
        return await _make_httpx_request(
            client=self.httpx_client,
            method='POST',
            url=self.url,
            json_payload=rpc_request_payload,
            http_kwargs=http_kwargs,
        )

    async def get_task(
        self,
        request: GetTaskRequest,
        *,
        http_kwargs: dict[str, Any] | None = None,
    ) -> GetTaskResponse:
        """Retrieves the current state and history of a specific task.

        Args:
            request: The `GetTaskRequest` object specifying the task ID and history length.
            http_kwargs: Optional dictionary of keyword arguments to pass to the
                underlying httpx.post request.

        Returns:
            A `GetTaskResponse` object containing the Task or an error.

        Raises:
            A2AClientHTTPError: If an HTTP error occurs during the request.
            A2AClientJSONError: If the response body cannot be decoded as JSON or validated.
        """
        if not request.id:
            request.id = str(uuid4())

        return GetTaskResponse(
            **await self._send_request(
                request.model_dump(mode='json', exclude_none=True),
                http_kwargs,
            )
        )

    async def cancel_task(
        self,
        request: CancelTaskRequest,
        *,
        http_kwargs: dict[str, Any] | None = None,
    ) -> CancelTaskResponse:
        """Requests the agent to cancel a specific task.

        Args:
            request: The `CancelTaskRequest` object specifying the task ID.
            http_kwargs: Optional dictionary of keyword arguments to pass to the
                underlying httpx.post request.

        Returns:
            A `CancelTaskResponse` object containing the updated Task with canceled status or an error.

        Raises:
            A2AClientHTTPError: If an HTTP error occurs during the request.
            A2AClientJSONError: If the response body cannot be decoded as JSON or validated.
        """
        if not request.id:
            request.id = str(uuid4())

        return CancelTaskResponse(
            **await self._send_request(
                request.model_dump(mode='json', exclude_none=True),
                http_kwargs,
            )
        )

    async def set_task_callback(
        self,
        request: SetTaskPushNotificationConfigRequest,
        *,
        http_kwargs: dict[str, Any] | None = None,
    ) -> SetTaskPushNotificationConfigResponse:
        """Sets or updates the push notification configuration for a specific task.

        Args:
            request: The `SetTaskPushNotificationConfigRequest` object specifying the task ID and configuration.
            http_kwargs: Optional dictionary of keyword arguments to pass to the
                underlying httpx.post request.

        Returns:
            A `SetTaskPushNotificationConfigResponse` object containing the confirmation or an error.

        Raises:
            A2AClientHTTPError: If an HTTP error occurs during the request.
            A2AClientJSONError: If the response body cannot be decoded as JSON or validated.
        """
        if not request.id:
            request.id = str(uuid4())

        return SetTaskPushNotificationConfigResponse(
            **await self._send_request(
                request.model_dump(mode='json', exclude_none=True),
                http_kwargs,
            )
        )

    async def get_task_callback(
        self,
        request: GetTaskPushNotificationConfigRequest,
        *,
        http_kwargs: dict[str, Any] | None = None,
    ) -> GetTaskPushNotificationConfigResponse:
        """Retrieves the push notification configuration for a specific task.

        Args:
            request: The `GetTaskPushNotificationConfigRequest` object specifying the task ID.
            http_kwargs: Optional dictionary of keyword arguments to pass to the
                underlying httpx.post request.

        Returns:
            A `GetTaskPushNotificationConfigResponse` object containing the configuration or an error.

        Raises:
            A2AClientHTTPError: If an HTTP error occurs during the request.
            A2AClientJSONError: If the response body cannot be decoded as JSON or validated.
        """
        if not request.id:
            request.id = str(uuid4())

        return GetTaskPushNotificationConfigResponse(
            **await self._send_request(
                request.model_dump(mode='json', exclude_none=True),
                http_kwargs,
            )
        )<|MERGE_RESOLUTION|>--- conflicted
+++ resolved
@@ -76,15 +76,6 @@
         relative_card_path: str | None = None,
         http_kwargs: dict[str, Any] | None = None,
     ) -> AgentCard:
-<<<<<<< HEAD
-        response_json = await _make_httpx_request(
-            client=self.httpx_client,
-            method='GET',
-            url=f'{self.base_url}/{self.agent_card_path}',
-            http_kwargs=http_kwargs,
-        )
-        return AgentCard.model_validate(response_json)
-=======
         """Fetches an agent card from a specified path relative to the base_url.
 
         If relative_card_path is None, it defaults to the resolver's configured
@@ -144,8 +135,6 @@
             raise A2AClientJSONError(
                 f'Failed to validate agent card structure from {target_url}: {e.json()}'
             ) from e
->>>>>>> ebc68227
-
         return agent_card
 
 
@@ -304,10 +293,6 @@
         """Sends a non-streaming JSON-RPC request to the agent.
 
         Args:
-<<<<<<< HEAD
-            rpc_request_payload: JSON RPC payload for sending the request
-            http_kwargs: Additional keyword arguments to pass to the httpx client.
-=======
             rpc_request_payload: JSON RPC payload for sending the request.
             http_kwargs: Optional dictionary of keyword arguments to pass to the
                 underlying httpx.post request.
@@ -318,7 +303,6 @@
         Raises:
             A2AClientHTTPError: If an HTTP error occurs during the request.
             A2AClientJSONError: If the response body cannot be decoded as JSON.
->>>>>>> ebc68227
         """
         return await _make_httpx_request(
             client=self.httpx_client,
