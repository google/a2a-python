from unittest.mock import AsyncMock, MagicMock

import pytest
from starlette.applications import Starlette
from starlette.testclient import TestClient

# Attempt to import StarletteBaseUser, fallback to MagicMock if not available
try:
    from starlette.authentication import BaseUser as StarletteBaseUser
except ImportError:
    StarletteBaseUser = MagicMock()  # type: ignore

from a2a.extensions.common import HTTP_EXTENSION_HEADER
from a2a.server.apps.jsonrpc.jsonrpc_app import (
    JSONRPCApplication,
    StarletteUserProxy,
)
from a2a.server.apps.jsonrpc.starlette_app import A2AStarletteApplication
from a2a.server.context import ServerCallContext
from a2a.server.request_handlers.request_handler import (
    RequestHandler,
)  # For mock spec
from a2a.types import (
    AgentCapabilities,
    AgentCard,
    Message,
    MessageSendParams,
    Role,
    SendMessageRequest,
    SendMessageResponse,
    SendMessageSuccessResponse,
    TextPart,
)

# --- StarletteUserProxy Tests ---


class TestStarletteUserProxy:
    def test_starlette_user_proxy_is_authenticated_true(self):
        starlette_user_mock = MagicMock(spec=StarletteBaseUser)
        starlette_user_mock.is_authenticated = True
        proxy = StarletteUserProxy(starlette_user_mock)
        assert proxy.is_authenticated is True

    def test_starlette_user_proxy_is_authenticated_false(self):
        starlette_user_mock = MagicMock(spec=StarletteBaseUser)
        starlette_user_mock.is_authenticated = False
        proxy = StarletteUserProxy(starlette_user_mock)
        assert proxy.is_authenticated is False

    def test_starlette_user_proxy_user_name(self):
        starlette_user_mock = MagicMock(spec=StarletteBaseUser)
        starlette_user_mock.display_name = 'Test User DisplayName'
        proxy = StarletteUserProxy(starlette_user_mock)
        assert proxy.user_name == 'Test User DisplayName'

    def test_starlette_user_proxy_user_name_raises_attribute_error(self):
        """
        Tests that if the underlying starlette user object is missing the
        display_name attribute, the proxy currently raises an AttributeError.
        """
        starlette_user_mock = MagicMock(spec=StarletteBaseUser)
        # Ensure display_name is not present on the mock to trigger AttributeError
        del starlette_user_mock.display_name

        proxy = StarletteUserProxy(starlette_user_mock)
        with pytest.raises(AttributeError, match='display_name'):
            _ = proxy.user_name


# --- JSONRPCApplication Tests (Selected) ---


class TestJSONRPCApplicationSetup:  # Renamed to avoid conflict
    def test_jsonrpc_app_build_method_abstract_raises_typeerror(
        self,
    ):  # Renamed test
        mock_handler = MagicMock(spec=RequestHandler)
        # Mock agent_card with essential attributes accessed in JSONRPCApplication.__init__
        mock_agent_card = MagicMock(spec=AgentCard)
        # Ensure 'url' attribute exists on the mock_agent_card, as it's accessed in __init__
        mock_agent_card.url = 'http://mockurl.com'
        # Ensure 'supportsAuthenticatedExtendedCard' attribute exists
<<<<<<< HEAD
        mock_agent_card.supportsAuthenticatedExtendedCard = False
        mock_agent_card.capabilities = AgentCapabilities(streaming=True)
=======
        mock_agent_card.supports_authenticated_extended_card = False
>>>>>>> e52273d7

        # This will fail at definition time if an abstract method is not implemented
        with pytest.raises(
            TypeError,
            match="Can't instantiate abstract class IncompleteJSONRPCApp with abstract method build",
        ):

            class IncompleteJSONRPCApp(JSONRPCApplication):
                # Intentionally not implementing 'build'
                def some_other_method(self):
                    pass

            IncompleteJSONRPCApp(
                agent_card=mock_agent_card, http_handler=mock_handler
            )


class TestJSONRPCExtensions:
    @pytest.fixture
    def mock_handler(self):
        handler = AsyncMock(spec=RequestHandler)
        handler.on_message_send.return_value = SendMessageResponse(
            root=SendMessageSuccessResponse(
                id='1',
                result=Message(
                    messageId='test',
                    role=Role.agent,
                    parts=[TextPart(text='response message')],
                ),
            )
        )
        return handler

    @pytest.fixture
    def test_app(self, mock_handler):
        mock_agent_card = MagicMock(spec=AgentCard)
        mock_agent_card.url = 'http://mockurl.com'
        mock_agent_card.supportsAuthenticatedExtendedCard = False

        return A2AStarletteApplication(
            agent_card=mock_agent_card, http_handler=mock_handler
        )

    @pytest.fixture
    def client(self, test_app):
        return TestClient(test_app.build())

    def test_request_with_single_extension(self, client, mock_handler):
        headers = {HTTP_EXTENSION_HEADER: 'foo'}
        response = client.post(
            '/',
            headers=headers,
            json=SendMessageRequest(
                id='1',
                params=MessageSendParams(
                    message=Message(
                        messageId='1',
                        role=Role.user,
                        parts=[TextPart(text='hi')],
                    )
                ),
            ).model_dump(),
        )
        response.raise_for_status()

        mock_handler.on_message_send.assert_called_once()
        call_context = mock_handler.on_message_send.call_args[0][1]
        assert isinstance(call_context, ServerCallContext)
        assert call_context.requested_extensions == {'foo'}

    def test_request_with_comma_separated_extensions(
        self, client, mock_handler
    ):
        headers = {HTTP_EXTENSION_HEADER: 'foo, bar'}
        response = client.post(
            '/',
            headers=headers,
            json=SendMessageRequest(
                id='1',
                params=MessageSendParams(
                    message=Message(
                        messageId='1',
                        role=Role.user,
                        parts=[TextPart(text='hi')],
                    )
                ),
            ).model_dump(),
        )
        response.raise_for_status()

        mock_handler.on_message_send.assert_called_once()
        call_context = mock_handler.on_message_send.call_args[0][1]
        assert call_context.requested_extensions == {'foo', 'bar'}

    def test_request_with_comma_separated_extensions_no_space(
        self, client, mock_handler
    ):
        headers = [
            (HTTP_EXTENSION_HEADER, 'foo,  bar'),
            (HTTP_EXTENSION_HEADER, 'baz'),
        ]
        response = client.post(
            '/',
            headers=headers,
            json=SendMessageRequest(
                id='1',
                params=MessageSendParams(
                    message=Message(
                        messageId='1',
                        role=Role.user,
                        parts=[TextPart(text='hi')],
                    )
                ),
            ).model_dump(),
        )
        response.raise_for_status()

        mock_handler.on_message_send.assert_called_once()
        call_context = mock_handler.on_message_send.call_args[0][1]
        assert call_context.requested_extensions == {'foo', 'bar', 'baz'}

    def test_request_with_multiple_extension_headers(
        self, client, mock_handler
    ):
        headers = [
            (HTTP_EXTENSION_HEADER, 'foo'),
            (HTTP_EXTENSION_HEADER, 'bar'),
        ]
        response = client.post(
            '/',
            headers=headers,
            json=SendMessageRequest(
                id='1',
                params=MessageSendParams(
                    message=Message(
                        messageId='1',
                        role=Role.user,
                        parts=[TextPart(text='hi')],
                    )
                ),
            ).model_dump(),
        )
        response.raise_for_status()

        mock_handler.on_message_send.assert_called_once()
        call_context = mock_handler.on_message_send.call_args[0][1]
        assert call_context.requested_extensions == {'foo', 'bar'}

    def test_response_with_activated_extensions(self, client, mock_handler):
        def side_effect(request, context: ServerCallContext):
            context.activated_extensions.add('foo')
            context.activated_extensions.add('baz')
            return SendMessageResponse(
                root=SendMessageSuccessResponse(
                    id='1',
                    result=Message(
                        messageId='test',
                        role=Role.agent,
                        parts=[TextPart(text='response message')],
                    ),
                )
            )

        mock_handler.on_message_send.side_effect = side_effect

        response = client.post(
            '/',
            json=SendMessageRequest(
                id='1',
                params=MessageSendParams(
                    message=Message(
                        messageId='1',
                        role=Role.user,
                        parts=[TextPart(text='hi')],
                    )
                ),
            ).model_dump(),
        )
        response.raise_for_status()

        assert response.status_code == 200
        assert HTTP_EXTENSION_HEADER in response.headers
        assert set(response.headers[HTTP_EXTENSION_HEADER].split(', ')) == {
            'foo',
            'baz',
        }


if __name__ == '__main__':
    pytest.main([__file__])<|MERGE_RESOLUTION|>--- conflicted
+++ resolved
@@ -81,12 +81,8 @@
         # Ensure 'url' attribute exists on the mock_agent_card, as it's accessed in __init__
         mock_agent_card.url = 'http://mockurl.com'
         # Ensure 'supportsAuthenticatedExtendedCard' attribute exists
-<<<<<<< HEAD
-        mock_agent_card.supportsAuthenticatedExtendedCard = False
+        mock_agent_card.supports_authenticated_extended_card = False
         mock_agent_card.capabilities = AgentCapabilities(streaming=True)
-=======
-        mock_agent_card.supports_authenticated_extended_card = False
->>>>>>> e52273d7
 
         # This will fail at definition time if an abstract method is not implemented
         with pytest.raises(
