--- conflicted
+++ resolved
@@ -394,14 +394,8 @@
             params, create_server_call_context()
         )
 
-<<<<<<< HEAD
     mock_push_notification_store.set_info.assert_awaited_once_with(
         task_id, push_config
-=======
-    mock_push_notifier.set_info.assert_awaited_once_with(task_id, push_config)
-    mock_push_notifier.send_notification.assert_awaited_once_with(
-        final_task_result
->>>>>>> deeb62de
     )
     # Other assertions for full flow if needed (e.g., agent execution)
     mock_agent_executor.execute.assert_awaited_once()
@@ -1168,7 +1162,6 @@
     assert texts == ['Event 0', 'Event 1', 'Event 2']
 
 
-<<<<<<< HEAD
 @pytest.mark.asyncio
 async def test_list_task_push_notification_config_no_store():
     """Test on_list_task_push_notification_config when _push_config_store is None."""
@@ -1476,8 +1469,6 @@
     assert len(result2) == 0
 
 
-=======
->>>>>>> deeb62de
 TERMINAL_TASK_STATES = {
     TaskState.completed,
     TaskState.canceled,
