import unittest
import unittest.async_case

from collections.abc import AsyncGenerator
from typing import Any
from unittest.mock import AsyncMock, MagicMock, call, patch

import httpx
import pytest

<<<<<<< HEAD
from a2a.server.agent_execution import AgentExecutor, RequestContext
=======
from a2a.server.agent_execution import AgentExecutor
>>>>>>> 3b811ca7
from a2a.server.agent_execution.request_context_builder import (
    RequestContextBuilder,
)
from a2a.server.events import (
    QueueManager,
)
from a2a.server.events.event_queue import EventQueue
from a2a.server.request_handlers import (
    DefaultRequestHandler,
    JSONRPCHandler,
)
from a2a.server.tasks import InMemoryPushNotifier, PushNotifier, TaskStore
from a2a.types import (
    AgentCapabilities,
    AgentCard,
    Artifact,
    CancelTaskRequest,
    CancelTaskSuccessResponse,
    GetTaskPushNotificationConfigRequest,
    GetTaskPushNotificationConfigResponse,
    GetTaskPushNotificationConfigSuccessResponse,
    GetTaskRequest,
    GetTaskResponse,
    GetTaskSuccessResponse,
    InternalError,
    JSONRPCErrorResponse,
    Message,
    MessageSendConfiguration,
    MessageSendParams,
    Part,
    PushNotificationConfig,
    SendMessageRequest,
    SendMessageSuccessResponse,
    SendStreamingMessageRequest,
    SendStreamingMessageSuccessResponse,
    SetTaskPushNotificationConfigRequest,
    SetTaskPushNotificationConfigResponse,
    SetTaskPushNotificationConfigSuccessResponse,
    Task,
    TaskArtifactUpdateEvent,
    TaskIdParams,
    TaskNotFoundError,
    TaskPushNotificationConfig,
    TaskQueryParams,
    TaskResubscriptionRequest,
    TaskState,
    TaskStatus,
    TaskStatusUpdateEvent,
    TextPart,
    UnsupportedOperationError,
    InternalError,
)
from a2a.utils.errors import ServerError


MINIMAL_TASK: dict[str, Any] = {
    'id': 'task_123',
    'contextId': 'session-xyz',
    'status': {'state': 'submitted'},
    'kind': 'task',
}
MESSAGE_PAYLOAD: dict[str, Any] = {
    'role': 'agent',
    'parts': [{'text': 'test message'}],
    'messageId': '111',
}


class TestJSONRPCtHandler(unittest.async_case.IsolatedAsyncioTestCase):
    @pytest.fixture(autouse=True)
    def init_fixtures(self) -> None:
        self.mock_agent_card = MagicMock(
            spec=AgentCard, url='http://agent.example.com/api'
        )

    async def test_on_get_task_success(self) -> None:
        mock_agent_executor = AsyncMock(spec=AgentExecutor)
        mock_task_store = AsyncMock(spec=TaskStore)
        request_handler = DefaultRequestHandler(
            mock_agent_executor, mock_task_store
        )
        handler = JSONRPCHandler(self.mock_agent_card, request_handler)
        task_id = 'test_task_id'
        mock_task = Task(**MINIMAL_TASK)
        mock_task_store.get.return_value = mock_task
        request = GetTaskRequest(id='1', params=TaskQueryParams(id=task_id))
        response: GetTaskResponse = await handler.on_get_task(request)
        self.assertIsInstance(response.root, GetTaskSuccessResponse)
        assert response.root.result == mock_task  # type: ignore
        mock_task_store.get.assert_called_once_with(task_id)

    async def test_on_get_task_not_found(self) -> None:
        mock_agent_executor = AsyncMock(spec=AgentExecutor)
        mock_task_store = AsyncMock(spec=TaskStore)
        request_handler = DefaultRequestHandler(
            mock_agent_executor, mock_task_store
        )
        handler = JSONRPCHandler(self.mock_agent_card, request_handler)
        mock_task_store.get.return_value = None
        request = GetTaskRequest(
            id='1',
            method='tasks/get',
            params=TaskQueryParams(id='nonexistent_id'),
        )
        response: GetTaskResponse = await handler.on_get_task(request)
        self.assertIsInstance(response.root, JSONRPCErrorResponse)
        assert response.root.error == TaskNotFoundError()  # type: ignore

    async def test_on_cancel_task_success(self) -> None:
        mock_agent_executor = AsyncMock(spec=AgentExecutor)
        mock_task_store = AsyncMock(spec=TaskStore)
        request_handler = DefaultRequestHandler(
            mock_agent_executor, mock_task_store
        )
        handler = JSONRPCHandler(self.mock_agent_card, request_handler)
        task_id = 'test_task_id'
        mock_task = Task(**MINIMAL_TASK)
        mock_task_store.get.return_value = mock_task
        mock_agent_executor.cancel.return_value = None

        async def streaming_coro():
            yield mock_task

        with patch(
            'a2a.server.request_handlers.default_request_handler.EventConsumer.consume_all',
            return_value=streaming_coro(),
        ):
            request = CancelTaskRequest(id='1', params=TaskIdParams(id=task_id))
            response = await handler.on_cancel_task(request)
            assert mock_agent_executor.cancel.call_count == 1
            self.assertIsInstance(response.root, CancelTaskSuccessResponse)
            assert response.root.result == mock_task  # type: ignore
            mock_agent_executor.cancel.assert_called_once()

    async def test_on_cancel_task_not_supported(self) -> None:
        mock_agent_executor = AsyncMock(spec=AgentExecutor)
        mock_task_store = AsyncMock(spec=TaskStore)
        request_handler = DefaultRequestHandler(
            mock_agent_executor, mock_task_store
        )
        handler = JSONRPCHandler(self.mock_agent_card, request_handler)
        task_id = 'test_task_id'
        mock_task = Task(**MINIMAL_TASK)
        mock_task_store.get.return_value = mock_task
        mock_agent_executor.cancel.return_value = None

        async def streaming_coro():
            raise ServerError(UnsupportedOperationError())
            yield

        with patch(
            'a2a.server.request_handlers.default_request_handler.EventConsumer.consume_all',
            return_value=streaming_coro(),
        ):
            request = CancelTaskRequest(id='1', params=TaskIdParams(id=task_id))
            response = await handler.on_cancel_task(request)
            assert mock_agent_executor.cancel.call_count == 1
            self.assertIsInstance(response.root, JSONRPCErrorResponse)
            assert response.root.error == UnsupportedOperationError()  # type: ignore
            mock_agent_executor.cancel.assert_called_once()

    async def test_on_cancel_task_not_found(self) -> None:
        mock_agent_executor = AsyncMock(spec=AgentExecutor)
        mock_task_store = AsyncMock(spec=TaskStore)
        request_handler = DefaultRequestHandler(
            mock_agent_executor, mock_task_store
        )
        handler = JSONRPCHandler(self.mock_agent_card, request_handler)
        mock_task_store.get.return_value = None
        request = CancelTaskRequest(
            id='1',
            method='tasks/cancel',
            params=TaskIdParams(id='nonexistent_id'),
        )
        response = await handler.on_cancel_task(request)
        self.assertIsInstance(response.root, JSONRPCErrorResponse)
        assert response.root.error == TaskNotFoundError()  # type: ignore
        mock_task_store.get.assert_called_once_with('nonexistent_id')
        mock_agent_executor.cancel.assert_not_called()

    @patch(
        'a2a.server.agent_execution.simple_request_context_builder.SimpleRequestContextBuilder.build'
    )
    async def test_on_message_new_message_success(
        self, _mock_builder_build: AsyncMock
    ) -> None:
        mock_agent_executor = AsyncMock(spec=AgentExecutor)
        mock_task_store = AsyncMock(spec=TaskStore)
        request_handler = DefaultRequestHandler(
            mock_agent_executor, mock_task_store
        )
        handler = JSONRPCHandler(self.mock_agent_card, request_handler)
        mock_task = Task(**MINIMAL_TASK)
        mock_task_store.get.return_value = mock_task
        mock_agent_executor.execute.return_value = None

        _mock_builder_build.return_value = RequestContext(
            request=MagicMock(),
            task_id='task_123',
            context_id='session-xyz',
            task=None,
            related_tasks=None,
        )

        async def streaming_coro():
            yield mock_task

        with patch(
            'a2a.server.request_handlers.default_request_handler.EventConsumer.consume_all',
            return_value=streaming_coro(),
        ):
            request = SendMessageRequest(
                id='1',
                params=MessageSendParams(message=Message(**MESSAGE_PAYLOAD)),
            )
            response = await handler.on_message_send(request)
            assert mock_agent_executor.execute.call_count == 1
            self.assertIsInstance(response.root, SendMessageSuccessResponse)
            assert response.root.result == mock_task  # type: ignore
            mock_agent_executor.execute.assert_called_once()

    async def test_on_message_new_message_with_existing_task_success(
        self,
    ) -> None:
        mock_agent_executor = AsyncMock(spec=AgentExecutor)
        mock_task_store = AsyncMock(spec=TaskStore)
        request_handler = DefaultRequestHandler(
            mock_agent_executor, mock_task_store
        )
        handler = JSONRPCHandler(self.mock_agent_card, request_handler)
        mock_task = Task(**MINIMAL_TASK)
        mock_task_store.get.return_value = mock_task
        mock_agent_executor.execute.return_value = None

        async def streaming_coro():
            yield mock_task

        with patch(
            'a2a.server.request_handlers.default_request_handler.EventConsumer.consume_all',
            return_value=streaming_coro(),
        ):
            request = SendMessageRequest(
                id='1',
                params=MessageSendParams(
                    message=Message(
                        **MESSAGE_PAYLOAD,
                        taskId=mock_task.id,
                        contextId=mock_task.contextId,
                    )
                ),
            )
            response = await handler.on_message_send(request)
            assert mock_agent_executor.execute.call_count == 1
            self.assertIsInstance(response.root, SendMessageSuccessResponse)
            assert response.root.result == mock_task  # type: ignore
            mock_agent_executor.execute.assert_called_once()

    async def test_on_message_error(self) -> None:
        mock_agent_executor = AsyncMock(spec=AgentExecutor)
        mock_task_store = AsyncMock(spec=TaskStore)
        request_handler = DefaultRequestHandler(
            mock_agent_executor, mock_task_store
        )
        handler = JSONRPCHandler(self.mock_agent_card, request_handler)
        mock_task_store.get.return_value = None
        mock_agent_executor.execute.return_value = None

        async def streaming_coro():
            raise ServerError(error=UnsupportedOperationError())
            yield

        with patch(
            'a2a.server.request_handlers.default_request_handler.EventConsumer.consume_all',
            return_value=streaming_coro(),
        ):
            request = SendMessageRequest(
                id='1',
                params=MessageSendParams(
                    message=Message(
                        **MESSAGE_PAYLOAD,
                    )
                ),
            )
            response = await handler.on_message_send(request)

            self.assertIsInstance(response.root, JSONRPCErrorResponse)
            assert response.root.error == UnsupportedOperationError()  # type: ignore
            mock_agent_executor.execute.assert_called_once()

    @patch(
        'a2a.server.agent_execution.simple_request_context_builder.SimpleRequestContextBuilder.build'
    )
    async def test_on_message_stream_new_message_success(
        self, _mock_builder_build: AsyncMock
    ) -> None:
        mock_agent_executor = AsyncMock(spec=AgentExecutor)
        mock_task_store = AsyncMock(spec=TaskStore)
        request_handler = DefaultRequestHandler(
            mock_agent_executor, mock_task_store
        )

        self.mock_agent_card.capabilities = AgentCapabilities(streaming=True)
        handler = JSONRPCHandler(self.mock_agent_card, request_handler)
        _mock_builder_build.return_value = RequestContext(
            request=MagicMock(),
            task_id='task_123',
            context_id='session-xyz',
            task=None,
            related_tasks=None,
        )

        events: list[Any] = [
            Task(**MINIMAL_TASK),
            TaskArtifactUpdateEvent(
                taskId='task_123',
                contextId='session-xyz',
                artifact=Artifact(
                    artifactId='11', parts=[Part(TextPart(text='text'))]
                ),
            ),
            TaskStatusUpdateEvent(
                taskId='task_123',
                contextId='session-xyz',
                status=TaskStatus(state=TaskState.completed),
                final=True,
            ),
        ]

        async def streaming_coro():
            for event in events:
                yield event

        with patch(
            'a2a.server.request_handlers.default_request_handler.EventConsumer.consume_all',
            return_value=streaming_coro(),
        ):
            mock_task_store.get.return_value = None
            mock_agent_executor.execute.return_value = None
            request = SendStreamingMessageRequest(
                id='1',
                params=MessageSendParams(message=Message(**MESSAGE_PAYLOAD)),
            )
            response = handler.on_message_send_stream(request)
            assert isinstance(response, AsyncGenerator)
            collected_events: list[Any] = []
            async for event in response:
                collected_events.append(event)
            assert len(collected_events) == len(events)
            for i, event in enumerate(collected_events):
                assert isinstance(
                    event.root, SendStreamingMessageSuccessResponse
                )
                assert event.root.result == events[i]
            mock_agent_executor.execute.assert_called_once()

    async def test_on_message_stream_new_message_existing_task_success(
        self,
    ) -> None:
        mock_agent_executor = AsyncMock(spec=AgentExecutor)
        mock_task_store = AsyncMock(spec=TaskStore)
        request_handler = DefaultRequestHandler(
            mock_agent_executor, mock_task_store
        )

        self.mock_agent_card.capabilities = AgentCapabilities(streaming=True)

        handler = JSONRPCHandler(self.mock_agent_card, request_handler)
        mock_task = Task(**MINIMAL_TASK, history=[])
        events: list[Any] = [
            mock_task,
            TaskArtifactUpdateEvent(
                taskId='task_123',
                contextId='session-xyz',
                artifact=Artifact(
                    artifactId='11', parts=[Part(TextPart(text='text'))]
                ),
            ),
            TaskStatusUpdateEvent(
                taskId='task_123',
                contextId='session-xyz',
                status=TaskStatus(state=TaskState.working),
                final=True,
            ),
        ]

        async def streaming_coro():
            for event in events:
                yield event

        with patch(
            'a2a.server.request_handlers.default_request_handler.EventConsumer.consume_all',
            return_value=streaming_coro(),
        ):
            mock_task_store.get.return_value = mock_task
            mock_agent_executor.execute.return_value = None
            request = SendStreamingMessageRequest(
                id='1',
                params=MessageSendParams(
                    message=Message(
                        **MESSAGE_PAYLOAD,
                        taskId=mock_task.id,
                        contextId=mock_task.contextId,
                    )
                ),
            )
            response = handler.on_message_send_stream(request)
            assert isinstance(response, AsyncGenerator)
            collected_events = [item async for item in response]
            assert len(collected_events) == len(events)
            mock_agent_executor.execute.assert_called_once()
            assert mock_task.history is not None and len(mock_task.history) == 1

    async def test_set_push_notification_success(self) -> None:
        mock_agent_executor = AsyncMock(spec=AgentExecutor)
        mock_task_store = AsyncMock(spec=TaskStore)
        mock_push_notifier = AsyncMock(spec=PushNotifier)
        request_handler = DefaultRequestHandler(
            mock_agent_executor,
            mock_task_store,
            push_notifier=mock_push_notifier,
        )
        self.mock_agent_card.capabilities = AgentCapabilities(
            streaming=True, pushNotifications=True
        )
        handler = JSONRPCHandler(self.mock_agent_card, request_handler)
        mock_task = Task(**MINIMAL_TASK)
        mock_task_store.get.return_value = mock_task
        task_push_config = TaskPushNotificationConfig(
            taskId=mock_task.id,
            pushNotificationConfig=PushNotificationConfig(
                url='http://example.com'
            ),
        )
        request = SetTaskPushNotificationConfigRequest(
            id='1', params=task_push_config
        )
        response: SetTaskPushNotificationConfigResponse = (
            await handler.set_push_notification(request)
        )
        self.assertIsInstance(
            response.root, SetTaskPushNotificationConfigSuccessResponse
        )
        assert response.root.result == task_push_config  # type: ignore
        mock_push_notifier.set_info.assert_called_once_with(
            mock_task.id, task_push_config.pushNotificationConfig
        )

    async def test_get_push_notification_success(self) -> None:
        mock_agent_executor = AsyncMock(spec=AgentExecutor)
        mock_task_store = AsyncMock(spec=TaskStore)
        mock_httpx_client = AsyncMock(spec=httpx.AsyncClient)
        push_notifier = InMemoryPushNotifier(httpx_client=mock_httpx_client)
        request_handler = DefaultRequestHandler(
            mock_agent_executor, mock_task_store, push_notifier=push_notifier
        )
        self.mock_agent_card.capabilities = AgentCapabilities(
            streaming=True, pushNotifications=True
        )
        handler = JSONRPCHandler(self.mock_agent_card, request_handler)
        mock_task = Task(**MINIMAL_TASK)
        mock_task_store.get.return_value = mock_task
        task_push_config = TaskPushNotificationConfig(
            taskId=mock_task.id,
            pushNotificationConfig=PushNotificationConfig(
                url='http://example.com'
            ),
        )
        request = SetTaskPushNotificationConfigRequest(
            id='1', params=task_push_config
        )
        await handler.set_push_notification(request)

        get_request: GetTaskPushNotificationConfigRequest = (
            GetTaskPushNotificationConfigRequest(
                id='1', params=TaskIdParams(id=mock_task.id)
            )
        )
        get_response: GetTaskPushNotificationConfigResponse = (
            await handler.get_push_notification(get_request)
        )
        self.assertIsInstance(
            get_response.root, GetTaskPushNotificationConfigSuccessResponse
        )
        assert get_response.root.result == task_push_config  # type: ignore

    @patch(
        'a2a.server.agent_execution.simple_request_context_builder.SimpleRequestContextBuilder.build'
    )
    async def test_on_message_stream_new_message_send_push_notification_success(
        self, _mock_builder_build: AsyncMock
    ) -> None:
        mock_agent_executor = AsyncMock(spec=AgentExecutor)
        mock_task_store = AsyncMock(spec=TaskStore)
        mock_httpx_client = AsyncMock(spec=httpx.AsyncClient)
        push_notifier = InMemoryPushNotifier(httpx_client=mock_httpx_client)
        request_handler = DefaultRequestHandler(
            mock_agent_executor, mock_task_store, push_notifier=push_notifier
        )
        self.mock_agent_card.capabilities = AgentCapabilities(
            streaming=True, pushNotifications=True
        )
        _mock_builder_build.return_value = RequestContext(
            request=MagicMock(),
            task_id='task_123',
            context_id='session-xyz',
            task=None,
            related_tasks=None,
        )

        handler = JSONRPCHandler(self.mock_agent_card, request_handler)
        events: list[Any] = [
            Task(**MINIMAL_TASK),
            TaskArtifactUpdateEvent(
                taskId='task_123',
                contextId='session-xyz',
                artifact=Artifact(
                    artifactId='11', parts=[Part(TextPart(text='text'))]
                ),
            ),
            TaskStatusUpdateEvent(
                taskId='task_123',
                contextId='session-xyz',
                status=TaskStatus(state=TaskState.completed),
                final=True,
            ),
        ]

        async def streaming_coro():
            for event in events:
                yield event

        with patch(
            'a2a.server.request_handlers.default_request_handler.EventConsumer.consume_all',
            return_value=streaming_coro(),
        ):
            mock_task_store.get.return_value = None
            mock_agent_executor.execute.return_value = None
            mock_httpx_client.post.return_value = httpx.Response(200)
            request = SendStreamingMessageRequest(
                id='1',
                params=MessageSendParams(message=Message(**MESSAGE_PAYLOAD)),
            )
            request.params.configuration = MessageSendConfiguration(
                acceptedOutputModes=['text'],
                pushNotificationConfig=PushNotificationConfig(
                    url='http://example.com'
                ),
            )
            response = handler.on_message_send_stream(request)
            assert isinstance(response, AsyncGenerator)

            collected_events = [item async for item in response]
            assert len(collected_events) == len(events)

            calls = [
                call(
                    'http://example.com',
                    json={
                        'contextId': 'session-xyz',
                        'id': 'task_123',
                        'kind': 'task',
                        'status': {'state': 'submitted'},
                    },
                ),
                call(
                    'http://example.com',
                    json={
                        'artifacts': [
                            {
                                'artifactId': '11',
                                'parts': [
                                    {
                                        'kind': 'text',
                                        'text': 'text',
                                    }
                                ],
                            }
                        ],
                        'contextId': 'session-xyz',
                        'id': 'task_123',
                        'kind': 'task',
                        'status': {'state': 'submitted'},
                    },
                ),
                call(
                    'http://example.com',
                    json={
                        'artifacts': [
                            {
                                'artifactId': '11',
                                'parts': [
                                    {
                                        'kind': 'text',
                                        'text': 'text',
                                    }
                                ],
                            }
                        ],
                        'contextId': 'session-xyz',
                        'id': 'task_123',
                        'kind': 'task',
                        'status': {'state': 'completed'},
                    },
                ),
            ]
            mock_httpx_client.post.assert_has_calls(calls)

    async def test_on_resubscribe_existing_task_success(
        self,
    ) -> None:
        mock_agent_executor = AsyncMock(spec=AgentExecutor)
        mock_task_store = AsyncMock(spec=TaskStore)
        mock_queue_manager = AsyncMock(spec=QueueManager)
        request_handler = DefaultRequestHandler(
            mock_agent_executor, mock_task_store, mock_queue_manager
        )
        self.mock_agent_card = MagicMock(spec=AgentCard)
        handler = JSONRPCHandler(self.mock_agent_card, request_handler)
        mock_task = Task(**MINIMAL_TASK, history=[])
        events: list[Any] = [
            TaskArtifactUpdateEvent(
                taskId='task_123',
                contextId='session-xyz',
                artifact=Artifact(
                    artifactId='11', parts=[Part(TextPart(text='text'))]
                ),
            ),
            TaskStatusUpdateEvent(
                taskId='task_123',
                contextId='session-xyz',
                status=TaskStatus(state=TaskState.completed),
                final=True,
            ),
        ]

        async def streaming_coro():
            for event in events:
                yield event

        with patch(
            'a2a.server.request_handlers.default_request_handler.EventConsumer.consume_all',
            return_value=streaming_coro(),
        ):
            mock_task_store.get.return_value = mock_task
            mock_queue_manager.tap.return_value = EventQueue()
            request = TaskResubscriptionRequest(
                id='1', params=TaskIdParams(id=mock_task.id)
            )
            response = handler.on_resubscribe_to_task(request)
            assert isinstance(response, AsyncGenerator)
            collected_events: list[Any] = []
            async for event in response:
                collected_events.append(event)
            assert len(collected_events) == len(events)
            assert mock_task.history is not None and len(mock_task.history) == 0

    async def test_on_resubscribe_no_existing_task_error(self) -> None:
        mock_agent_executor = AsyncMock(spec=AgentExecutor)
        mock_task_store = AsyncMock(spec=TaskStore)
        request_handler = DefaultRequestHandler(
            mock_agent_executor, mock_task_store
        )
        handler = JSONRPCHandler(self.mock_agent_card, request_handler)
        mock_task_store.get.return_value = None
        request = TaskResubscriptionRequest(
            id='1', params=TaskIdParams(id='nonexistent_id')
        )
        response = handler.on_resubscribe_to_task(request)
        assert isinstance(response, AsyncGenerator)
        collected_events: list[Any] = []
        async for event in response:
            collected_events.append(event)
        assert len(collected_events) == 1
        self.assertIsInstance(collected_events[0].root, JSONRPCErrorResponse)
        assert collected_events[0].root.error == TaskNotFoundError()

    async def test_streaming_not_supported_error(
        self,
    ) -> None:
        """Test that on_message_send_stream raises an error when streaming not supported."""
        # Arrange
        mock_agent_executor = AsyncMock(spec=AgentExecutor)
        mock_task_store = AsyncMock(spec=TaskStore)
        request_handler = DefaultRequestHandler(
            mock_agent_executor, mock_task_store
        )
        # Create agent card with streaming capability disabled
        self.mock_agent_card.capabilities = AgentCapabilities(streaming=False)
        handler = JSONRPCHandler(self.mock_agent_card, request_handler)

        # Act & Assert
        request = SendStreamingMessageRequest(
            id='1',
            params=MessageSendParams(message=Message(**MESSAGE_PAYLOAD)),
        )

        # Should raise ServerError about streaming not supported
        with self.assertRaises(ServerError) as context:
            async for _ in handler.on_message_send_stream(request):
                pass

        aaa = context.exception
        self.assertEqual(
            str(context.exception.error.message),
            'Streaming is not supported by the agent',
        )

    async def test_push_notifications_not_supported_error(self) -> None:
        """Test that set_push_notification raises an error when push notifications not supported."""
        # Arrange
        mock_agent_executor = AsyncMock(spec=AgentExecutor)
        mock_task_store = AsyncMock(spec=TaskStore)
        request_handler = DefaultRequestHandler(
            mock_agent_executor, mock_task_store
        )
        # Create agent card with push notifications capability disabled
        self.mock_agent_card.capabilities = AgentCapabilities(
            pushNotifications=False, streaming=True
        )
        handler = JSONRPCHandler(self.mock_agent_card, request_handler)

        # Act & Assert
        task_push_config = TaskPushNotificationConfig(
            taskId='task_123',
            pushNotificationConfig=PushNotificationConfig(
                url='http://example.com'
            ),
        )
        request = SetTaskPushNotificationConfigRequest(
            id='1', params=task_push_config
        )

        # Should raise ServerError about push notifications not supported
        with self.assertRaises(ServerError) as context:
            await handler.set_push_notification(request)

        self.assertEqual(
            str(context.exception.error.message),
            'Push notifications are not supported by the agent',
        )

    async def test_on_get_push_notification_no_push_notifier(self) -> None:
        """Test get_push_notification with no push notifier configured."""
        # Arrange
        mock_agent_executor = AsyncMock(spec=AgentExecutor)
        mock_task_store = AsyncMock(spec=TaskStore)
        # Create request handler without a push notifier
        request_handler = DefaultRequestHandler(
            mock_agent_executor, mock_task_store
        )
        self.mock_agent_card.capabilities = AgentCapabilities(
            pushNotifications=True
        )
        handler = JSONRPCHandler(self.mock_agent_card, request_handler)

        mock_task = Task(**MINIMAL_TASK)
        mock_task_store.get.return_value = mock_task

        # Act
        get_request = GetTaskPushNotificationConfigRequest(
            id='1', params=TaskIdParams(id=mock_task.id)
        )
        response = await handler.get_push_notification(get_request)

        # Assert
        self.assertIsInstance(response.root, JSONRPCErrorResponse)
<<<<<<< HEAD
        self.assertEqual(response.root.error, UnsupportedOperationError())  # type: ignore
=======
        self.assertEqual(response.root.error, UnsupportedOperationError())
>>>>>>> 3b811ca7

    async def test_on_set_push_notification_no_push_notifier(self) -> None:
        """Test set_push_notification with no push notifier configured."""
        # Arrange
        mock_agent_executor = AsyncMock(spec=AgentExecutor)
        mock_task_store = AsyncMock(spec=TaskStore)
        # Create request handler without a push notifier
        request_handler = DefaultRequestHandler(
            mock_agent_executor, mock_task_store
        )
        self.mock_agent_card.capabilities = AgentCapabilities(
            pushNotifications=True
        )
        handler = JSONRPCHandler(self.mock_agent_card, request_handler)

        mock_task = Task(**MINIMAL_TASK)
        mock_task_store.get.return_value = mock_task

        # Act
        task_push_config = TaskPushNotificationConfig(
            taskId=mock_task.id,
            pushNotificationConfig=PushNotificationConfig(
                url='http://example.com'
            ),
        )
        request = SetTaskPushNotificationConfigRequest(
            id='1', params=task_push_config
        )
        response = await handler.set_push_notification(request)

        # Assert
        self.assertIsInstance(response.root, JSONRPCErrorResponse)
<<<<<<< HEAD
        self.assertEqual(response.root.error, UnsupportedOperationError())  # type: ignore
=======
        self.assertEqual(response.root.error, UnsupportedOperationError())
>>>>>>> 3b811ca7

    async def test_on_message_send_internal_error(self) -> None:
        """Test on_message_send with an internal error."""
        # Arrange
        mock_agent_executor = AsyncMock(spec=AgentExecutor)
        mock_task_store = AsyncMock(spec=TaskStore)
        request_handler = DefaultRequestHandler(
            mock_agent_executor, mock_task_store
        )
        handler = JSONRPCHandler(self.mock_agent_card, request_handler)

        # Make the request handler raise an Internal error without specifying an error type
        async def raise_server_error(*args, **kwargs):
            raise ServerError(InternalError(message='Internal Error'))

        # Patch the method to raise an error
        with patch.object(
            request_handler, 'on_message_send', side_effect=raise_server_error
        ):
            # Act
            request = SendMessageRequest(
                id='1',
                params=MessageSendParams(message=Message(**MESSAGE_PAYLOAD)),
            )
            response = await handler.on_message_send(request)

            # Assert
            self.assertIsInstance(response.root, JSONRPCErrorResponse)
<<<<<<< HEAD
            self.assertIsInstance(response.root.error, InternalError)  # type: ignore
=======
            self.assertIsInstance(response.root.error, InternalError)
>>>>>>> 3b811ca7

    async def test_on_message_stream_internal_error(self) -> None:
        """Test on_message_send_stream with an internal error."""
        # Arrange
        mock_agent_executor = AsyncMock(spec=AgentExecutor)
        mock_task_store = AsyncMock(spec=TaskStore)
        request_handler = DefaultRequestHandler(
            mock_agent_executor, mock_task_store
        )
        self.mock_agent_card.capabilities = AgentCapabilities(streaming=True)
        handler = JSONRPCHandler(self.mock_agent_card, request_handler)

        # Make the request handler raise an Internal error without specifying an error type
        async def raise_server_error(*args, **kwargs):
            raise ServerError(InternalError(message='Internal Error'))
            yield  # Need this to make it an async generator

        # Patch the method to raise an error
        with patch.object(
            request_handler,
            'on_message_send_stream',
            return_value=raise_server_error(),
        ):
            # Act
            request = SendStreamingMessageRequest(
                id='1',
                params=MessageSendParams(message=Message(**MESSAGE_PAYLOAD)),
            )

            # Get the single error response
            responses = []
            async for response in handler.on_message_send_stream(request):
                responses.append(response)

            # Assert
            self.assertEqual(len(responses), 1)
            self.assertIsInstance(responses[0].root, JSONRPCErrorResponse)
            self.assertIsInstance(responses[0].root.error, InternalError)

    async def test_default_request_handler_with_custom_components(self) -> None:
        """Test DefaultRequestHandler initialization with custom components."""
        # Arrange
        mock_agent_executor = AsyncMock(spec=AgentExecutor)
        mock_task_store = AsyncMock(spec=TaskStore)
        mock_queue_manager = AsyncMock(spec=QueueManager)
        mock_push_notifier = AsyncMock(spec=PushNotifier)
        mock_request_context_builder = AsyncMock(spec=RequestContextBuilder)

        # Act
        handler = DefaultRequestHandler(
            agent_executor=mock_agent_executor,
            task_store=mock_task_store,
            queue_manager=mock_queue_manager,
            push_notifier=mock_push_notifier,
            request_context_builder=mock_request_context_builder,
        )

        # Assert
        self.assertEqual(handler.agent_executor, mock_agent_executor)
        self.assertEqual(handler.task_store, mock_task_store)
        self.assertEqual(handler._queue_manager, mock_queue_manager)
        self.assertEqual(handler._push_notifier, mock_push_notifier)
        self.assertEqual(
            handler._request_context_builder, mock_request_context_builder
        )

    async def test_on_message_send_error_handling(self) -> None:
        """Test error handling in on_message_send when consuming raises ServerError."""
        # Arrange
        mock_agent_executor = AsyncMock(spec=AgentExecutor)
        mock_task_store = AsyncMock(spec=TaskStore)
        request_handler = DefaultRequestHandler(
            mock_agent_executor, mock_task_store
        )
        handler = JSONRPCHandler(self.mock_agent_card, request_handler)

        # Let task exist
        mock_task = Task(**MINIMAL_TASK)
        mock_task_store.get.return_value = mock_task

        # Set up consume_and_break_on_interrupt to raise ServerError
        async def consume_raises_error(*args, **kwargs):
            raise ServerError(error=UnsupportedOperationError())

        with patch(
            'a2a.server.tasks.result_aggregator.ResultAggregator.consume_and_break_on_interrupt',
            side_effect=consume_raises_error,
        ):
            # Act
            request = SendMessageRequest(
                id='1',
                params=MessageSendParams(
                    message=Message(
                        **MESSAGE_PAYLOAD,
                        taskId=mock_task.id,
                        contextId=mock_task.contextId,
                    )
                ),
            )

            response = await handler.on_message_send(request)

            # Assert
            self.assertIsInstance(response.root, JSONRPCErrorResponse)
<<<<<<< HEAD
            self.assertEqual(response.root.error, UnsupportedOperationError())

    async def test_on_message_send_task_id_mismatch(self) -> None:
        mock_agent_executor = AsyncMock(spec=AgentExecutor)
        mock_task_store = AsyncMock(spec=TaskStore)
        request_handler = DefaultRequestHandler(
            mock_agent_executor, mock_task_store
        )
        handler = JSONRPCHandler(self.mock_agent_card, request_handler)
        mock_task = Task(**MINIMAL_TASK)
        mock_task_store.get.return_value = mock_task
        mock_agent_executor.execute.return_value = None

        async def streaming_coro():
            yield mock_task

        with patch(
            'a2a.server.request_handlers.default_request_handler.EventConsumer.consume_all',
            return_value=streaming_coro(),
        ):
            request = SendMessageRequest(
                id='1',
                params=MessageSendParams(message=Message(**MESSAGE_PAYLOAD)),
            )
            response = await handler.on_message_send(request)
            assert mock_agent_executor.execute.call_count == 1
            self.assertIsInstance(response.root, JSONRPCErrorResponse)
            self.assertIsInstance(response.root.error, InternalError)  # type: ignore

    async def test_on_message_stream_task_id_mismatch(self) -> None:
        mock_agent_executor = AsyncMock(spec=AgentExecutor)
        mock_task_store = AsyncMock(spec=TaskStore)
        request_handler = DefaultRequestHandler(
            mock_agent_executor, mock_task_store
        )

        self.mock_agent_card.capabilities = AgentCapabilities(streaming=True)
        handler = JSONRPCHandler(self.mock_agent_card, request_handler)
        events: list[Any] = [Task(**MINIMAL_TASK)]

        async def streaming_coro():
            for event in events:
                yield event

        with patch(
            'a2a.server.request_handlers.default_request_handler.EventConsumer.consume_all',
            return_value=streaming_coro(),
        ):
            mock_task_store.get.return_value = None
            mock_agent_executor.execute.return_value = None
            request = SendStreamingMessageRequest(
                id='1',
                params=MessageSendParams(message=Message(**MESSAGE_PAYLOAD)),
            )
            response = handler.on_message_send_stream(request)
            assert isinstance(response, AsyncGenerator)
            collected_events: list[Any] = []
            async for event in response:
                collected_events.append(event)
            assert len(collected_events) == 1
            self.assertIsInstance(
                collected_events[0].root, JSONRPCErrorResponse
            )
            self.assertIsInstance(collected_events[0].root.error, InternalError)
=======
            self.assertEqual(response.root.error, UnsupportedOperationError())
>>>>>>> 3b811ca7
<|MERGE_RESOLUTION|>--- conflicted
+++ resolved
@@ -8,11 +8,8 @@
 import httpx
 import pytest
 
-<<<<<<< HEAD
+
 from a2a.server.agent_execution import AgentExecutor, RequestContext
-=======
-from a2a.server.agent_execution import AgentExecutor
->>>>>>> 3b811ca7
 from a2a.server.agent_execution.request_context_builder import (
     RequestContextBuilder,
 )
@@ -779,11 +776,8 @@
 
         # Assert
         self.assertIsInstance(response.root, JSONRPCErrorResponse)
-<<<<<<< HEAD
         self.assertEqual(response.root.error, UnsupportedOperationError())  # type: ignore
-=======
-        self.assertEqual(response.root.error, UnsupportedOperationError())
->>>>>>> 3b811ca7
+
 
     async def test_on_set_push_notification_no_push_notifier(self) -> None:
         """Test set_push_notification with no push notifier configured."""
@@ -816,11 +810,8 @@
 
         # Assert
         self.assertIsInstance(response.root, JSONRPCErrorResponse)
-<<<<<<< HEAD
         self.assertEqual(response.root.error, UnsupportedOperationError())  # type: ignore
-=======
-        self.assertEqual(response.root.error, UnsupportedOperationError())
->>>>>>> 3b811ca7
+
 
     async def test_on_message_send_internal_error(self) -> None:
         """Test on_message_send with an internal error."""
@@ -849,11 +840,8 @@
 
             # Assert
             self.assertIsInstance(response.root, JSONRPCErrorResponse)
-<<<<<<< HEAD
             self.assertIsInstance(response.root.error, InternalError)  # type: ignore
-=======
-            self.assertIsInstance(response.root.error, InternalError)
->>>>>>> 3b811ca7
+
 
     async def test_on_message_stream_internal_error(self) -> None:
         """Test on_message_send_stream with an internal error."""
@@ -958,7 +946,6 @@
 
             # Assert
             self.assertIsInstance(response.root, JSONRPCErrorResponse)
-<<<<<<< HEAD
             self.assertEqual(response.root.error, UnsupportedOperationError())
 
     async def test_on_message_send_task_id_mismatch(self) -> None:
@@ -1022,7 +1009,4 @@
             self.assertIsInstance(
                 collected_events[0].root, JSONRPCErrorResponse
             )
-            self.assertIsInstance(collected_events[0].root.error, InternalError)
-=======
-            self.assertEqual(response.root.error, UnsupportedOperationError())
->>>>>>> 3b811ca7
+            self.assertIsInstance(collected_events[0].root.error, InternalError)