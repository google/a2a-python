--- conflicted
+++ resolved
@@ -28,11 +28,6 @@
       - name: Install dependencies
         run: uv sync --dev
       - name: Run tests and check coverage
-<<<<<<< HEAD
         run: uv run pytest --cov=a2a --cov-report=xml --cov-fail-under=90
-
-=======
-        run: uv run pytest --cov=a2a --cov-report=xml --cov-fail-under=85
->>>>>>> aa63b982
       - name: Show coverage summary in log
         run: uv run coverage report