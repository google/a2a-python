[project]
name = "a2a-sdk"
dynamic = ["version"]
description = "A2A Python SDK"
readme = "README.md"
license = { file = "LICENSE" }
authors = [{ name = "Google LLC", email = "googleapis-packages@google.com" }]
requires-python = ">=3.10"
keywords = ["A2A", "A2A SDK", "A2A Protocol", "Agent2Agent"]
dependencies = [
  "fastapi>=0.115.2",
  "httpx>=0.28.1",
  "httpx-sse>=0.4.0",
  "google-api-core>=1.26.0",
  "opentelemetry-api>=1.33.0",
  "opentelemetry-sdk>=1.33.0",
  "pydantic>=2.11.3",
  "sse-starlette",
  "starlette",
  "grpcio>=1.60",
  "grpcio-tools>=1.60",
  "grpcio_reflection>=1.7.0",
  "protobuf==5.29.5",
]

classifiers = [
  "Intended Audience :: Developers",
  "Programming Language :: Python",
  "Programming Language :: Python :: 3",
  "Programming Language :: Python :: 3.10",
  "Programming Language :: Python :: 3.11",
  "Programming Language :: Python :: 3.12",
  "Programming Language :: Python :: 3.13",
  "Operating System :: OS Independent",
  "Topic :: Software Development :: Libraries :: Python Modules",
  "License :: OSI Approved :: Apache Software License",
]

[project.optional-dependencies]
postgresql = [
    "sqlalchemy>=2.0.0",
    "asyncpg>=0.30.0",
]
mysql = [
    "sqlalchemy>=2.0.0",
    "aiomysql>=0.2.0",
]
sqlite = [
    "sqlalchemy>=2.0.0",
    "aiosqlite>=0.19.0",
]
sql = [
    "sqlalchemy>=2.0.0",
    "asyncpg>=0.30.0",
    "aiomysql>=0.2.0",
    "aiosqlite>=0.19.0",
]

[project.urls]
homepage = "https://a2aproject.github.io/A2A/"
repository = "https://github.com/a2aproject/a2a-python"
changelog = "https://github.com/a2aproject/a2a-python/blob/main/CHANGELOG.md"
documentation = "https://a2aproject.github.io/A2A/sdk/python/"

[tool.hatch.build.targets.wheel]
packages = ["src/a2a"]

[tool.pytest.ini_options]
testpaths = ["tests"]
python_files = "test_*.py"
python_functions = "test_*"
addopts = "-ra --strict-markers"
markers = [
  "asyncio: mark a test as a coroutine that should be run by pytest-asyncio",
]

[tool.pytest-asyncio]
mode = "strict"

[build-system]
requires = ["hatchling", "uv-dynamic-versioning"]
build-backend = "hatchling.build"

[tool.hatch.version]
source = "uv-dynamic-versioning"

[tool.hatch.build.targets.sdist]
exclude = ["tests/"]

[tool.uv-dynamic-versioning]
vcs = "git"
style = "pep440"

[dependency-groups]
dev = [
<<<<<<< HEAD
    "asyncpg-stubs>=0.30.1",
    "datamodel-code-generator>=0.30.0",
    "greenlet>=3.2.2",
    "mypy>=1.15.0",
    "nox>=2025.5.1",
    "pytest>=8.3.5",
    "pytest-asyncio>=0.26.0",
    "pytest-cov>=6.1.1",
    "pytest-mock>=3.14.0",
    "ruff>=0.11.6",
    "uv-dynamic-versioning>=0.8.2",
=======
  "datamodel-code-generator>=0.30.0",
  "mypy>=1.15.0",
  "pytest>=8.3.5",
  "pytest-asyncio>=0.26.0",
  "pytest-cov>=6.1.1",
  "pytest-mock>=3.14.0",
  "respx>=0.20.2",
  "ruff>=0.11.6",
  "uv-dynamic-versioning>=0.8.2",
  "types-protobuf",
  "types-requests",
  "pre-commit",
>>>>>>> 5e27d056
]

[[tool.uv.index]]
name = "testpypi"
url = "https://test.pypi.org/simple/"
publish-url = "https://test.pypi.org/legacy/"
explicit = true

[tool.pyright]
include = ["src"]
exclude = [
  "**/__pycache__",
  "**/dist",
  "**/build",
  "**/node_modules",
  "**/venv",
  "**/.venv",
  "src/a2a/grpc/",
]
reportMissingImports = "none"
reportMissingModuleSource = "none"<|MERGE_RESOLUTION|>--- conflicted
+++ resolved
@@ -93,19 +93,6 @@
 
 [dependency-groups]
 dev = [
-<<<<<<< HEAD
-    "asyncpg-stubs>=0.30.1",
-    "datamodel-code-generator>=0.30.0",
-    "greenlet>=3.2.2",
-    "mypy>=1.15.0",
-    "nox>=2025.5.1",
-    "pytest>=8.3.5",
-    "pytest-asyncio>=0.26.0",
-    "pytest-cov>=6.1.1",
-    "pytest-mock>=3.14.0",
-    "ruff>=0.11.6",
-    "uv-dynamic-versioning>=0.8.2",
-=======
   "datamodel-code-generator>=0.30.0",
   "mypy>=1.15.0",
   "pytest>=8.3.5",
@@ -118,7 +105,7 @@
   "types-protobuf",
   "types-requests",
   "pre-commit",
->>>>>>> 5e27d056
+  "asyncpg-stubs>=0.30.1",
 ]
 
 [[tool.uv.index]]
